import express from 'express'
import * as ucan from 'ucans'
import { ucanCheck, UserStore, Blockstore } from '@bluesky-demo/common'
import * as UserDids from '../user-dids'
import * as UserRoots from '../user-roots'
import { readReqBytes } from '../util'
import { SERVER_KEYPAIR, SERVER_DID } from '../server-identity'


const router = express.Router()

router.post('/register', async (req, res) => {
  // We look for a simple Ucan with no capabilities as proof the user is in possession of the given key
  let u: ucan.Chained
  try {
    u = await ucanCheck.checkUcan(
      req,
      ucanCheck.hasAudience(SERVER_DID),
      ucanCheck.isRoot()
    )
  } catch(err) {
    return res.status(401).send(`Invalid Ucan: ${err.toString()}`)
  }

  let userStore: UserStore
  try {
    const bytes = await readReqBytes(req)
<<<<<<< HEAD
    userStore = await UserStore.fromCarFile(bytes, Blockstore.getGlobal(), SERVER_KEY)
=======
    // @TODO: make a read-only vesion of user store that doesn't require keypair
    userStore = await UserStore.fromCarFile(bytes, MemoryDB.getGlobal(), SERVER_KEYPAIR)
>>>>>>> a70dc03c
  }catch(err) {
    return res.status(400).send("Could not parse UserStore from CAR File")
  }

  const user = await userStore.getUser()
  const currDid = await UserDids.get(user.name)
  if (currDid !== null) {
    return res.status(409).send(`Username ${user.name} already taken.`)
  }

  await Promise.all([
    UserDids.set(user.name, u.issuer()),
    UserRoots.set(u.issuer(), userStore.root)
  ])

  return res.sendStatus(200)
})

router.post('/update', async (req, res) => {
  let userStore: UserStore
  try {
    const bytes = await readReqBytes(req)
<<<<<<< HEAD
    userStore = await UserStore.fromCarFile(bytes, Blockstore.getGlobal(), SERVER_KEY)
=======
    userStore = await UserStore.fromCarFile(bytes, MemoryDB.getGlobal(), SERVER_KEYPAIR)
>>>>>>> a70dc03c
  }catch(err) {
    return res.status(400).send("Could not parse UserStore from CAR File")
  }

  const user = await userStore.getUser()
  const userDid = await UserDids.get(user.name)
  if (userDid === null) {
    return res.status(404).send("User not found")
  }

  let u: ucan.Chained
  try {
    u = await ucanCheck.checkUcan(
      req,
      ucanCheck.hasAudience(SERVER_DID),
      ucanCheck.hasPostingPermission(user.name, userDid)
    )
  } catch(err) {
    return res.status(401).send(err)
  }

  // @TODO: verify signature on data structure

  await UserRoots.set(userDid, userStore.root)

  return res.sendStatus(200)
})

router.get('/:id', async (req, res) => {
  const { id } = req.params

  const userRoot = await UserRoots.get(id)
  if (userRoot === null) {
    return res.status(404).send("User not found")
  }

<<<<<<< HEAD
  const userStore = await UserStore.get(userRoot, Blockstore.getGlobal(), SERVER_KEY)
=======
  const userStore = await UserStore.get(userRoot, MemoryDB.getGlobal(), SERVER_KEYPAIR)
>>>>>>> a70dc03c

  const bytes = await userStore.getCarFile()
  return res.status(200).send(Buffer.from(bytes))
})

export default router<|MERGE_RESOLUTION|>--- conflicted
+++ resolved
@@ -25,12 +25,7 @@
   let userStore: UserStore
   try {
     const bytes = await readReqBytes(req)
-<<<<<<< HEAD
-    userStore = await UserStore.fromCarFile(bytes, Blockstore.getGlobal(), SERVER_KEY)
-=======
-    // @TODO: make a read-only vesion of user store that doesn't require keypair
-    userStore = await UserStore.fromCarFile(bytes, MemoryDB.getGlobal(), SERVER_KEYPAIR)
->>>>>>> a70dc03c
+    userStore = await UserStore.fromCarFile(bytes, Blockstore.getGlobal(), SERVER_KEYPAIR)
   }catch(err) {
     return res.status(400).send("Could not parse UserStore from CAR File")
   }
@@ -53,11 +48,7 @@
   let userStore: UserStore
   try {
     const bytes = await readReqBytes(req)
-<<<<<<< HEAD
-    userStore = await UserStore.fromCarFile(bytes, Blockstore.getGlobal(), SERVER_KEY)
-=======
-    userStore = await UserStore.fromCarFile(bytes, MemoryDB.getGlobal(), SERVER_KEYPAIR)
->>>>>>> a70dc03c
+    userStore = await UserStore.fromCarFile(bytes, Blockstore.getGlobal(), SERVER_KEYPAIR)
   }catch(err) {
     return res.status(400).send("Could not parse UserStore from CAR File")
   }
@@ -94,11 +85,7 @@
     return res.status(404).send("User not found")
   }
 
-<<<<<<< HEAD
-  const userStore = await UserStore.get(userRoot, Blockstore.getGlobal(), SERVER_KEY)
-=======
-  const userStore = await UserStore.get(userRoot, MemoryDB.getGlobal(), SERVER_KEYPAIR)
->>>>>>> a70dc03c
+  const userStore = await UserStore.get(userRoot, Blockstore.getGlobal(), SERVER_KEYPAIR)
 
   const bytes = await userStore.getCarFile()
   return res.status(200).send(Buffer.from(bytes))
